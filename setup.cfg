[bdist_wheel]
# use py2.py3 tag for pure-python dist:
<<<<<<< HEAD
universal=1

[metadata]
requires-dist =
    pyOpenSSL >= 0.15.1; python_version > '3.0'
    pyOpenSSL >= 0.13; python_version < '3.0'
    requests >= 2.1.0
    service_identity >=14.0.0
=======
universal=1
>>>>>>> b436c6c8
<|MERGE_RESOLUTION|>--- conflicted
+++ resolved
@@ -1,14 +1,3 @@
 [bdist_wheel]
 # use py2.py3 tag for pure-python dist:
-<<<<<<< HEAD
-universal=1
-
-[metadata]
-requires-dist =
-    pyOpenSSL >= 0.15.1; python_version > '3.0'
-    pyOpenSSL >= 0.13; python_version < '3.0'
-    requests >= 2.1.0
-    service_identity >=14.0.0
-=======
-universal=1
->>>>>>> b436c6c8
+universal=1