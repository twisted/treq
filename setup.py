from setuptools import find_packages, setup

classifiers = [
    "Development Status :: 5 - Production/Stable",
    "Intended Audience :: Developers",
    "License :: OSI Approved :: MIT License",
    "Operating System :: OS Independent",
    "Framework :: Twisted",
    "Programming Language :: Python",
    "Programming Language :: Python :: 2.7",
    "Programming Language :: Python :: 3.5",
    "Programming Language :: Python :: 3.6",
    "Programming Language :: Python :: 3.7",
    "Programming Language :: Python :: 3.8",
    "Programming Language :: Python :: Implementation :: CPython",
    "Programming Language :: Python :: Implementation :: PyPy",
]

if __name__ == "__main__":

    with open('README.rst') as f:
        readme = f.read()

    setup(
        name="treq",
        packages=find_packages('src'),
        package_dir={"": "src"},
        setup_requires=["incremental"],
        use_incremental=True,
        install_requires=[
            "incremental",
            "requests >= 2.1.0",
<<<<<<< HEAD
            "six >= 1.12.0",
=======
            "hyperlink >= 19.0.0",
            "six",
>>>>>>> 2f8e7c2e
            "Twisted[tls] >= 16.4.0 ; python_version < '3.7'",
            "Twisted[tls] >= 18.7.0 ; python_version >= '3.7'",
            "attrs",
        ],
        extras_require={
            "dev": [
                "mock",
                "pep8",
                "pyflakes",
                "sphinx",
                "httpbin==0.5.0",
            ],
        },
        package_data={"treq": ["_version"]},
        author="David Reid",
        author_email="dreid@dreid.org",
        maintainer="Tom Most",
        maintainer_email="twm@freecog.net",
        classifiers=classifiers,
        description="High-level Twisted HTTP Client API",
        license="MIT/X",
        url="https://github.com/twisted/treq",
        long_description=readme,
        long_description_content_type='text/x-rst',
    )<|MERGE_RESOLUTION|>--- conflicted
+++ resolved
@@ -30,12 +30,8 @@
         install_requires=[
             "incremental",
             "requests >= 2.1.0",
-<<<<<<< HEAD
+            "hyperlink >= 19.0.0",
             "six >= 1.12.0",
-=======
-            "hyperlink >= 19.0.0",
-            "six",
->>>>>>> 2f8e7c2e
             "Twisted[tls] >= 16.4.0 ; python_version < '3.7'",
             "Twisted[tls] >= 18.7.0 ; python_version >= '3.7'",
             "attrs",
