from setuptools import find_packages, setup

classifiers = [
    "Development Status :: 5 - Production/Stable",
    "Intended Audience :: Developers",
    "License :: OSI Approved :: MIT License",
    "Operating System :: OS Independent",
    "Framework :: Twisted",
    "Programming Language :: Python",
    "Programming Language :: Python :: 2.7",
    "Programming Language :: Python :: 3.5",
    "Programming Language :: Python :: 3.6",
    "Programming Language :: Python :: 3.7",
    "Programming Language :: Python :: 3.8",
    "Programming Language :: Python :: Implementation :: CPython",
    "Programming Language :: Python :: Implementation :: PyPy",
]

if __name__ == "__main__":

    with open('README.rst') as f:
        readme = f.read()

    setup(
        name="treq",
        packages=find_packages('src'),
        package_dir={"": "src"},
        setup_requires=["incremental"],
        use_incremental=True,
<<<<<<< HEAD
        include_package_data=True,
=======
        python_requires='>=2.7,!=3.0.*,!=3.1.*,!=3.2.*,!=3.3.*,!=3.4.*',
>>>>>>> b741759e
        install_requires=[
            "incremental",
            "requests >= 2.1.0",
            "hyperlink >= 19.0.0",
            "six",
            "Twisted[tls] >= 16.4.0 ; python_version < '3.7'",
            "Twisted[tls] >= 18.7.0 ; python_version >= '3.7'",
            "attrs",
        ],
        extras_require={
            "dev": [
                "mock",
                "pep8",
                "pyflakes",
                "sphinx",
                "httpbin==0.5.0",
            ],
        },
        package_data={"treq": ["_version"]},
        author="David Reid",
        author_email="dreid@dreid.org",
        maintainer="Tom Most",
        maintainer_email="twm@freecog.net",
        classifiers=classifiers,
        description="High-level Twisted HTTP Client API",
        license="MIT/X",
        url="https://github.com/twisted/treq",
        long_description=readme,
        long_description_content_type='text/x-rst',
    )<|MERGE_RESOLUTION|>--- conflicted
+++ resolved
@@ -27,11 +27,8 @@
         package_dir={"": "src"},
         setup_requires=["incremental"],
         use_incremental=True,
-<<<<<<< HEAD
         include_package_data=True,
-=======
         python_requires='>=2.7,!=3.0.*,!=3.1.*,!=3.2.*,!=3.3.*,!=3.4.*',
->>>>>>> b741759e
         install_requires=[
             "incremental",
             "requests >= 2.1.0",
