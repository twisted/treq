--- conflicted
+++ resolved
@@ -3,13 +3,16 @@
 from __future__ import absolute_import, division, print_function
 import re
 import time
-import base64
 import hashlib
 
-<<<<<<< HEAD
+import binascii
+from typing import Union
+
 from six.moves.urllib.parse import urlparse
+from twisted.python.randbytes import secureRandom
 from twisted.web.http_headers import Headers
-from twisted.python.randbytes import secureRandom
+from twisted.web.iweb import IAgent
+from zope.interface import implementer
 from requests.utils import parse_dict_header
 
 
@@ -197,14 +200,6 @@
 
     def cached_metadata_for(self, method, uri):
         return self._digest_auth_cache.get((method, uri))
-=======
-import binascii
-from typing import Union
-
-from twisted.web.http_headers import Headers
-from twisted.web.iweb import IAgent
-from zope.interface import implementer
->>>>>>> 0cf19207
 
 
 class UnknownAuthConfig(Exception):
@@ -216,7 +211,6 @@
             '{0!r} not of a known type.'.format(config))
 
 
-<<<<<<< HEAD
 class UnknownQopForDigestAuth(Exception):
 
     def __init__(self, qop):
@@ -236,9 +230,6 @@
         )
 
 
-class _RequestHeaderSettingAgent(object):
-    def __init__(self, agent, request_headers):
-=======
 @implementer(IAgent)
 class _RequestHeaderSetterAgent:
     """
@@ -251,7 +242,6 @@
         agent.
     """
     def __init__(self, agent, headers):
->>>>>>> 0cf19207
         self._agent = agent
         self._headers = headers
 
