# Copyright (c) The treq Authors.
# See LICENSE for details.
from twisted.trial.unittest import SynchronousTestCase
from twisted.web.http_headers import Headers
from twisted.web.iweb import IAgent

<<<<<<< HEAD
from treq.auth import _RequestHeaderSettingAgent, add_auth, \
    UnknownAuthConfig, HTTPDigestAuth, UnknownDigestAuthAlgorithm, \
    add_digest_auth
=======
from treq._agentspy import agent_spy
from treq.auth import _RequestHeaderSetterAgent, add_auth, UnknownAuthConfig
>>>>>>> 0cf19207


class RequestHeaderSetterAgentTests(SynchronousTestCase):
    def setUp(self):
        self.agent, self.requests = agent_spy()

    def test_sets_headers(self):
        agent = _RequestHeaderSetterAgent(
            self.agent,
            Headers({b'X-Test-Header': [b'Test-Header-Value']}),
        )

        agent.request(b'method', b'uri')

        self.assertEqual(
            self.requests[0].headers,
            Headers({b'X-Test-Header': [b'Test-Header-Value']}),
        )

    def test_overrides_per_request_headers(self):
        agent = _RequestHeaderSetterAgent(
            self.agent,
            Headers({b'X-Test-Header': [b'Test-Header-Value']})
        )

        agent.request(
            b'method', b'uri',
            Headers({b'X-Test-Header': [b'Unwanted-Value']})
        )

        self.assertEqual(
            self.requests[0].headers,
            Headers({b'X-Test-Header': [b'Test-Header-Value']}),
        )

    def test_no_mutation(self):
        """
        The agent never mutates the headers passed to its request method.

<<<<<<< HEAD
class AddAuthTests(TestCase):
    def setUp(self):
        self.rhsa_patcher = mock.patch('treq.auth._RequestHeaderSettingAgent')
        self.rdaa_patcher = mock.patch(
            'treq.auth._RequestDigestAuthenticationAgent'
        )
        self._RequestDigestAuthenticationAgent = self.rdaa_patcher.start()
        self._RequestHeaderSettingAgent = self.rhsa_patcher.start()
        self.addCleanup(self.rhsa_patcher.stop)
        self.addCleanup(self.rdaa_patcher.stop)
=======
        This reproduces https://github.com/twisted/treq/issues/314
        """
        requestHeaders = Headers({})
        agent = _RequestHeaderSetterAgent(
            self.agent,
            Headers({b'Added': [b'1']}),
        )
>>>>>>> 0cf19207

        agent.request(b'method', b'uri', headers=requestHeaders)

        self.assertEqual(requestHeaders, Headers({}))


class AddAuthTests(SynchronousTestCase):
    def test_add_basic_auth(self):
        """
        add_auth() wraps the given agent with one that adds an ``Authorization:
        Basic ...`` HTTP header that contains the given credentials.
        """
        agent, requests = agent_spy()
        authAgent = add_auth(agent, ('username', 'password'))

        authAgent.request(b'method', b'uri')

        self.assertTrue(IAgent.providedBy(authAgent))
        self.assertEqual(
            requests[0].headers,
            Headers({b'authorization': [b'Basic dXNlcm5hbWU6cGFzc3dvcmQ=']})
        )

    def test_add_basic_auth_huge(self):
        """
        The Authorization header doesn't include linebreaks, even if the
        credentials are so long that Python's base64 implementation inserts
        them.
        """
        agent, requests = agent_spy()
        pwd = ('verylongpasswordthatextendsbeyondthepointwheremultiplel'
               'inesaregenerated')
        expectedAuth = (
            b'Basic dXNlcm5hbWU6dmVyeWxvbmdwYXNzd29yZHRoYXRleHRlbmRzY'
            b'mV5b25kdGhlcG9pbnR3aGVyZW11bHRpcGxlbGluZXNhcmVnZW5lcmF0ZWQ='
        )
        authAgent = add_auth(agent, ('username', pwd))

        authAgent.request(b'method', b'uri')

        self.assertEqual(
            requests[0].headers,
            Headers({b'authorization': [expectedAuth]}),
        )

    def test_add_basic_auth_utf8(self):
        """
        Basic auth username and passwords given as `str` are encoded as UTF-8.

        https://developer.mozilla.org/en-US/docs/Web/HTTP/Authentication#Character_encoding_of_HTTP_authentication
        """
        agent, requests = agent_spy()
        auth = (u'\u16d7', u'\u16b9')
        authAgent = add_auth(agent, auth)

        authAgent.request(b'method', b'uri')

        self.assertEqual(
            requests[0].headers,
            Headers({b'Authorization': [b'Basic 4ZuXOuGauQ==']}),
        )

    def test_add_basic_auth_bytes(self):
        """
        Basic auth can be passed as `bytes`, allowing the user full control
        over the encoding.
        """
        agent, requests = agent_spy()
        auth = (b'\x01\x0f\xff', b'\xff\xf0\x01')
        authAgent = add_auth(agent, auth)

        authAgent.request(b'method', b'uri')

        self.assertEqual(
            requests[0].headers,
            Headers({b'Authorization': [b'Basic AQ//Ov/wAQ==']}),
        )

    def test_add_digest_auth(self):
        agent = mock.Mock()
        username = 'spam'
        password = 'eggs'
        auth = HTTPDigestAuth(username, password)

        add_digest_auth(agent, auth)

        self._RequestDigestAuthenticationAgent.assert_called_once_with(
            agent, auth
        )

    def test_add_unknown_auth(self):
<<<<<<< HEAD
        agent = mock.Mock()
        self.assertRaises(UnknownAuthConfig, add_auth, agent, mock.Mock())


class HttpDigestAuthTests(TestCase):

    def setUp(self):
        self._auth = HTTPDigestAuth('spam', 'eggs')

    def test_build_authentication_header_unknown_alforythm(self):
        self.assertRaises(
            UnknownDigestAuthAlgorithm, self._auth.build_authentication_header,
            b'/spam/eggs', b'GET', False,
            b'b7f36bc385a662ed615f27bd9e94eecd',
            b'me@dragons', qop=None,
            algorithm=b'UNKNOWN')

    def test_build_authentication_header_md5_no_cache_no_qop(self):
        auth_header = self._auth.build_authentication_header(
            b'/spam/eggs', b'GET', False,
            b'b7f36bc385a662ed615f27bd9e94eecd',
            b'me@dragons', qop=None,
            algorithm=b'MD5'
        )
        self.assertEquals(
            auth_header,
            b'Digest username="spam", realm="me@dragons", ' +
            b'nonce="b7f36bc385a662ed615f27bd9e94eecd", ' +
            b'uri="/spam/eggs", ' +
            b'response="fc05d17c55156b278132a52dc0dca526", algorithm="MD5"',
        )

    def test_build_authentication_header_md5_sess_no_cache(self):
        auth_header = self._auth.build_authentication_header(
            b'/spam/eggs?ham=bacon', b'GET', False,
            b'b7f36bc385a662ed615f27bd9e94eecd',
            b'me@dragons', qop='auth',
            algorithm=b'MD5-SESS'
        )
        self.assertRegex(
            auth_header,
            b'Digest username="spam", realm="me@dragons", ' +
            b'nonce="b7f36bc385a662ed615f27bd9e94eecd", ' +
            b'uri="/spam/eggs\\?ham=bacon", ' +
            b'response="([0-9a-f]{32})", ' +
            b'algorithm="MD5-SESS", qop="auth", ' +
            b'nc=00000001, cnonce="([0-9a-f]{16})"',
        )

    def test_build_authentication_header_sha_no_cache_no_qop(self):
        auth_header = self._auth.build_authentication_header(
            b'/spam/eggs', b'GET', False,
            b'b7f36bc385a662ed615f27bd9e94eecd',
            b'me@dragons', qop=None,
            algorithm=b'SHA'
        )

        self.assertEquals(
            auth_header,
            b'Digest username="spam", realm="me@dragons", ' +
            b'nonce="b7f36bc385a662ed615f27bd9e94eecd", ' +
            b'uri="/spam/eggs", ' +
            b'response="45420a4786287998bcb99dfde563c3a198109b31", ' +
            b'algorithm="SHA"'
        )

    def test_build_authentication_header_sha512_cache(self):
        # Emulate 1st request
        self._auth.build_authentication_header(
            b'/spam/eggs', b'GET', False,
            b'b7f36bc385a662ed615f27bd9e94eecd',
            b'me@dragons', qop='auth',
            algorithm=b'SHA-512'
        )
        # Get header after cached request
        auth_header = self._auth.build_authentication_header(
            b'/spam/eggs', b'GET', True,
            b'b7f36bc385a662ed615f27bd9e94eecd',
            b'me@dragons', qop='auth',
            algorithm=b'SHA-512'
        )

        # Make sure metadata was cached
        self.assertTrue(self._auth.cached_metadata_for(b'GET', b'/spam/eggs'))

        self.assertRegex(
            auth_header,
            b'Digest username="spam", realm="me@dragons", ' +
            b'nonce="b7f36bc385a662ed615f27bd9e94eecd", ' +
            b'uri="/spam/eggs", ' +
            b'response="([0-9a-f]{128})", ' +
            b'algorithm="SHA-512", qop="auth", ' +
            b'nc=00000002, cnonce="([0-9a-f]+?)"',
        )
=======
        """
        add_auth() raises UnknownAuthConfig when given anything other than
        a tuple.
        """
        agent, _ = agent_spy()
        invalidAuth = 1234

        self.assertRaises(UnknownAuthConfig, add_auth, agent, invalidAuth)
>>>>>>> 0cf19207
<|MERGE_RESOLUTION|>--- conflicted
+++ resolved
@@ -1,17 +1,15 @@
 # Copyright (c) The treq Authors.
 # See LICENSE for details.
+from unittest import mock
+
 from twisted.trial.unittest import SynchronousTestCase
 from twisted.web.http_headers import Headers
 from twisted.web.iweb import IAgent
 
-<<<<<<< HEAD
-from treq.auth import _RequestHeaderSettingAgent, add_auth, \
+from treq._agentspy import agent_spy
+from treq.auth import _RequestHeaderSetterAgent, add_auth, \
     UnknownAuthConfig, HTTPDigestAuth, UnknownDigestAuthAlgorithm, \
     add_digest_auth
-=======
-from treq._agentspy import agent_spy
-from treq.auth import _RequestHeaderSetterAgent, add_auth, UnknownAuthConfig
->>>>>>> 0cf19207
 
 
 class RequestHeaderSetterAgentTests(SynchronousTestCase):
@@ -51,18 +49,6 @@
         """
         The agent never mutates the headers passed to its request method.
 
-<<<<<<< HEAD
-class AddAuthTests(TestCase):
-    def setUp(self):
-        self.rhsa_patcher = mock.patch('treq.auth._RequestHeaderSettingAgent')
-        self.rdaa_patcher = mock.patch(
-            'treq.auth._RequestDigestAuthenticationAgent'
-        )
-        self._RequestDigestAuthenticationAgent = self.rdaa_patcher.start()
-        self._RequestHeaderSettingAgent = self.rhsa_patcher.start()
-        self.addCleanup(self.rhsa_patcher.stop)
-        self.addCleanup(self.rdaa_patcher.stop)
-=======
         This reproduces https://github.com/twisted/treq/issues/314
         """
         requestHeaders = Headers({})
@@ -70,7 +56,6 @@
             self.agent,
             Headers({b'Added': [b'1']}),
         )
->>>>>>> 0cf19207
 
         agent.request(b'method', b'uri', headers=requestHeaders)
 
@@ -78,6 +63,13 @@
 
 
 class AddAuthTests(SynchronousTestCase):
+    def setUp(self):
+        self.rdaa_patcher = mock.patch(
+            'treq.auth._RequestDigestAuthenticationAgent'
+        )
+        self._RequestDigestAuthenticationAgent = self.rdaa_patcher.start()
+        self.addCleanup(self.rdaa_patcher.stop)
+
     def test_add_basic_auth(self):
         """
         add_auth() wraps the given agent with one that adds an ``Authorization:
@@ -162,12 +154,17 @@
         )
 
     def test_add_unknown_auth(self):
-<<<<<<< HEAD
-        agent = mock.Mock()
-        self.assertRaises(UnknownAuthConfig, add_auth, agent, mock.Mock())
-
-
-class HttpDigestAuthTests(TestCase):
+        """
+        add_auth() raises UnknownAuthConfig when given anything other than
+        a tuple.
+        """
+        agent, _ = agent_spy()
+        invalidAuth = 1234
+
+        self.assertRaises(UnknownAuthConfig, add_auth, agent, invalidAuth)
+
+
+class HttpDigestAuthTests(SynchronousTestCase):
 
     def setUp(self):
         self._auth = HTTPDigestAuth('spam', 'eggs')
@@ -256,14 +253,4 @@
             b'response="([0-9a-f]{128})", ' +
             b'algorithm="SHA-512", qop="auth", ' +
             b'nc=00000002, cnonce="([0-9a-f]+?)"',
-        )
-=======
-        """
-        add_auth() raises UnknownAuthConfig when given anything other than
-        a tuple.
-        """
-        agent, _ = agent_spy()
-        invalidAuth = 1234
-
-        self.assertRaises(UnknownAuthConfig, add_auth, agent, invalidAuth)
->>>>>>> 0cf19207
+        )