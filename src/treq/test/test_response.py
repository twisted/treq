--- conflicted
+++ resolved
@@ -1,12 +1,7 @@
 from twisted.trial.unittest import SynchronousTestCase
 
-<<<<<<< HEAD
-=======
-from twisted import version
 from twisted.python.failure import Failure
-from twisted.python.versions import Version
 from twisted.web.client import ResponseDone
->>>>>>> fcf5deb9
 from twisted.web.http_headers import Headers
 
 from treq.response import _Response
