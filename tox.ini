--- conflicted
+++ resolved
@@ -1,17 +1,10 @@
 [tox]
 envlist =
-<<<<<<< HEAD
-    {pypy,py27,py35,py36,py37}-twisted_lowest,
-    {pypy,pypy3,py27,py35,py36,py37,py38}-twisted_latest,
-    {pypy3,py35,py36,py37,py38}-twisted_trunk-pyopenssl_trunk,
-    twine, check-manifest, flake8, docs, coverage-report
-=======
     {py36,py37}-twisted_lowest,
     {pypy3,py36,py37,py38,py39}-twisted_latest,
     {pypy3,py36,py37,py38,py39}-twisted_trunk,
-    towncrier, twine, check-manifest, flake8, docs
+    twine, check-manifest, flake8, docs, coverage-report
 isolated_build = true
->>>>>>> 7d6e9b77
 
 [testenv]
 extras = dev
@@ -28,14 +21,9 @@
 passenv = TERM  # ensure colors
 commands =
     pip list
-<<<<<<< HEAD
-    coverage run -p {envbindir}/trial {posargs:treq}
-=======
     python -Wall \
-    {envbindir}/coverage run \
+    {envbindir}/coverage run -p \
     {envbindir}/trial {posargs:treq}
-    coverage report -m
->>>>>>> 7d6e9b77
 
 [testenv:flake8]
 skip_install = True
@@ -68,16 +56,14 @@
 commands =
     sphinx-build -b html . html
 
-<<<<<<< HEAD
 [testenv:coverage-report]
 depends = pypy,py27,py35,py36,py37
 commands =
     coverage combine
     coverage report
-=======
+
 [flake8]
 # This is a minimal Black-compatible config.
 # See https://black.readthedocs.io/en/stable/compatible_configs.html#flake8
 max-line-length = 88
-extend-ignore = E203, W503
->>>>>>> 7d6e9b77
+extend-ignore = E203, W503