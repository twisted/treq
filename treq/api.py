--- conflicted
+++ resolved
@@ -1,10 +1,6 @@
-<<<<<<< HEAD
-from twisted.web.client import Agent, ProxyAgent
-=======
 from __future__ import absolute_import, division, print_function
 
-from twisted.web.client import Agent
->>>>>>> e56ccb60
+from twisted.web.client import Agent, ProxyAgent
 
 from treq.client import HTTPClient
 from treq._utils import default_pool, default_reactor
@@ -102,14 +98,11 @@
         received within this timeframe, a connection is aborted with
         ``CancelledError``.
 
-<<<<<<< HEAD
-    :param proxy: If specified, send the request through a proxy.
-    :type proxy: tuple of ``('host', port)``.
-=======
     :param bool browser_like_redirects: Use browser like redirects
         (i.e. Ignore  RFC2616 section 10.3 and follow redirects from
         POST requests).  Default: ``False``
->>>>>>> e56ccb60
+    :param proxy: If specified, send the request through a proxy.
+    :type proxy: tuple of ``('host', port)``.
 
     :rtype: Deferred that fires with an IResponse provider.
 
@@ -122,24 +115,16 @@
 #
 
 def _client(*args, **kwargs):
-<<<<<<< HEAD
-    reactor = default_reactor(kwargs.get('reactor'))
-    pool = default_pool(reactor,
-                        kwargs.get('pool'),
-                        kwargs.get('persistent'))
+    agent = kwargs.get('agent')
     proxy = kwargs.get('proxy')
     if proxy is not None:
         (address, port) = proxy
         endpoint = TCP4ClientEndpoint(reactor, address, port)
         agent = ProxyAgent(endpoint)
-    else:
-=======
-    agent = kwargs.get('agent')
     if agent is None:
         reactor = default_reactor(kwargs.get('reactor'))
         pool = default_pool(reactor,
                             kwargs.get('pool'),
                             kwargs.get('persistent'))
->>>>>>> e56ccb60
         agent = Agent(reactor, pool=pool)
     return HTTPClient(agent)