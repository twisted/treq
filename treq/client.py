--- conflicted
+++ resolved
@@ -186,7 +186,10 @@
 
             d.addBoth(gotResult)
 
-<<<<<<< HEAD
+        if not kwargs.get('unbuffered', False):
+            d.addCallback(_BufferedResponse)
+
+
         def buildHistory(result):
             history = [result]
             prev = result.previousResponse
@@ -198,13 +201,8 @@
             return result
         d.addCallback(buildHistory)
 
-        return d
-=======
-        if not kwargs.get('unbuffered', False):
-            d.addCallback(_BufferedResponse)
-
         return d.addCallback(_Response)
->>>>>>> c9187e51
+
 
 
 def _convert_params(params):
