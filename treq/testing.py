--- conflicted
+++ resolved
@@ -1,13 +1,10 @@
 """
 In-memory version of treq for testing.
 """
-<<<<<<< HEAD
+
 from __future__ import absolute_import, division, print_function
-=======
+
 from contextlib import contextmanager
-from functools import wraps
->>>>>>> 82ec6035
-
 from functools import wraps
 
 from twisted.test.proto_helpers import StringTransport, MemoryReactor
